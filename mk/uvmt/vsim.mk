--- conflicted
+++ resolved
@@ -434,15 +434,9 @@
 ################################################################################
 # Invoke coverage
 cov_merge:
-<<<<<<< HEAD
-	$(MKDIR_P) $(VSIM_COV_MERGE_DIR)/$(COV_MERGE_DIR)
-	cd $(COV_DIR) && \
-		$(COV_MERGE_FIND) > $(VSIM_COV_MERGE_DIR)/ucdb.list
-=======
 	$(MKDIR_P) $(VSIM_COV_MERGE_DIR)
 	cd $(COV_DIR) && \
 		$(COV_MERGE_FIND)
->>>>>>> 18f77f4b
 	cd $(VSIM_COV_MERGE_DIR) && \
 		$(VCOVER) \
 			$(COV_MERGE_FLAGS)
