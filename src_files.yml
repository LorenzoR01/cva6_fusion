ariane:
  incdirs: [
    include,
  ]
  files: [
    include/riscv_pkg.sv,
    src/debug/dm_pkg.sv,
    include/ariane_pkg.sv,
    include/std_cache_pkg.sv,
    src/util/instruction_tracer_if.sv,
    src/util/instruction_tracer_pkg.sv,
    src/alu.sv,
    src/ariane.sv,
    src/branch_unit.sv,
    src/cache_ctrl.sv,
    src/commit_stage.sv,
    src/compressed_decoder.sv,
    src/controller.sv,
    src/csr_buffer.sv,
    src/csr_regfile.sv,
    src/decoder.sv,
    src/ex_stage.sv,
    src/fetch_fifo.sv,
    src/ff1.sv,
    src/frontend.sv,
    src/icache.sv,
    src/id_stage.sv,
    src/instr_realigner.sv,
    src/issue_read_operands.sv,
    src/issue_stage.sv,
    src/lfsr.sv,
    src/load_unit.sv,
    src/lsu_arbiter.sv,
    src/lsu.sv,
    src/miss_handler.sv,
    src/mmu.sv,
    src/mult.sv,
    src/nbdcache.sv,
<<<<<<< HEAD
=======
    src/std_cache_subsystem.sv,
    src/pcgen_stage.sv,
>>>>>>> 8f0b388e
    src/perf_counters.sv,
    src/ptw.sv,
    src/re_name.sv,
    src/scoreboard.sv,
    src/store_buffer.sv,
    src/store_unit.sv,
    src/tlb.sv,
    src/debug/dm_csrs.sv,
    src/debug/dm_mem.sv,
    src/debug/dm_top.sv,
    src/debug/dmi_cdc.sv,
    src/debug/dmi_jtag.sv,
    src/debug/dmi_jtag_tap.sv,
    ]
riscv_regfile_rtl:
  targets: [
    rtl,
  ]
  incdirs: [
    include,
  ]
  files: [
    src/ariane_regfile.sv,
    src/util/behav_sram.sv,
  ]

riscv_regfile_fpga:
  targets: [
    xilinx,
  ]
  incdirs: [
    include,
  ]
  files: [
    src/ariane_regfile_ff.sv,
    src/util/xilinx_sram.sv,
  ]<|MERGE_RESOLUTION|>--- conflicted
+++ resolved
@@ -36,11 +36,8 @@
     src/mmu.sv,
     src/mult.sv,
     src/nbdcache.sv,
-<<<<<<< HEAD
-=======
     src/std_cache_subsystem.sv,
     src/pcgen_stage.sv,
->>>>>>> 8f0b388e
     src/perf_counters.sv,
     src/ptw.sv,
     src/re_name.sv,
