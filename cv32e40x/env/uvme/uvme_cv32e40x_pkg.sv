--- conflicted
+++ resolved
@@ -85,11 +85,8 @@
    `include "uvma_cv32e40x_core_cntrl_agent.sv"
    `include "uvme_interrupt_covg.sv"
    `include "uvme_debug_covg.sv"
-<<<<<<< HEAD
    `include "uvme_exceptions_covg.sv"
-=======
    `include "uvme_counters_covg.sv"
->>>>>>> 2592b71d
    `include "uvme_cv32e40x_cov_model.sv"
    `include "uvme_cv32e40x_sb.sv"
    `include "uvme_cv32e40x_core_sb.sv"
