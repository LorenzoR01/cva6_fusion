--- conflicted
+++ resolved
@@ -37,12 +37,8 @@
    import uvml_hrtbt_pkg  ::*;
    import uvml_sb_pkg     ::*;
    import uvma_clknrst_pkg::*;
-<<<<<<< HEAD
+   import uvma_interrupt_pkg::*;
    import uvma_debug_pkg::*;
-=======
-   import uvma_interrupt_pkg::*;
-   //import uvma_debug_pkg::*;
->>>>>>> 1b97cc72
    
    // Constants / Structs / Enums
    `include "uvme_cv32_constants.sv"
