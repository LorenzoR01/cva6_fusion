--- conflicted
+++ resolved
@@ -287,17 +287,6 @@
                 // sstatus is a subset of mstatus - mask it accordingly
                 CSR_SSTATUS: begin
                     mstatus_d   = csr_wdata;
-<<<<<<< HEAD
-                    // not all fields of mstatus can be written
-                    mstatus_d.mie = mstatus_q.mie;
-                    mstatus_d.mpie = mstatus_q.mipe;
-                    mstatus_d.mpp = mscratch_q.mpp
-                    mstatus_d.mprv = mstatus_q.mprv;
-                    mstatus_d.tsr = mstatus_q.tsr;
-                    mstatus_d.tw = mstatus_q.tw;
-                    mstatus_d.tvm = mstatus_q.tvm;
-                    mstatus_d.sxl = mstatus_q.sxl;
-=======
                     // also hardwire the registers for sstatus
                     mstatus_d.sxl  = 2'b10;
                     mstatus_d.uxl  = 2'b10;
@@ -316,7 +305,6 @@
                     mstatus_d.tw   = mstatus_q.tw;
                     mstatus_d.tvm  = mstatus_q.tvm;
                     mstatus_d.sxl  = mstatus_q.sxl;
->>>>>>> 7433a1d8
                     // this instruction has side-effects
                     flush_o = 1'b1;
                 end
